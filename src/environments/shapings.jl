"""Abstract callable struct that convolves an input pulse from the input
function. Custom shapings should include a `pulse_history` field and may also
include a `shaped_pulse_history` field and a [`reset!`]() method if required.
Private methods `_n_inpts` and `_n_ts` are used to determine aspects of the
shaping function and may need to be implemented for custom shapings.

These callables have the argument signature:
```math
    {%
        \\mathscr{S}(t, \\epsilon_{t}, \\delta t)
        \\rightarrow
        (\\bar{t}, \\bar{\\epsilon}_{t})
    }
```
"""
abstract type ShapingFunction <: Function end

function reset!(s::ShapingFunction)
    s.pulse_history .= zero(s.pulse_history)
    return nothing
end

_n_ctrls(s::ShapingFunction) = size(s.pulse_history, 1)


struct IdentityShaping <: ShapingFunction
    pulse_history::Matrix{Float64}
end

"""
    IdentityShaping(n_controls::Int, n_inputs::Int)

Identity shaping callable that does not change the piece-wise pulses.
```math
    \\mathscr{S}(t, \\epsilon_{t}, \\delta t) = (t, \\epsilon_{t})
```

Args:
  * `n_controls`: Number of controls.
  * `n_inputs`: Number of inputs (corresponding to number of actions).

Fields:
  * `pulse_history`: History of controls as a (`n_controls`, `n_inputs`) matrix.
"""
function IdentityShaping(n_controls::Int, n_inputs::Int)
    n_controls < 1 && throw(ArgumentError("`n_controls` must be >= 1."))
    n_inputs < 1 && throw(ArgumentError("`n_inputs` must be >= 1."))
    return IdentityShaping(zeros(n_controls, n_inputs))
end

function (s::IdentityShaping)(
    t_step::Int, epsilon_t::AbstractVector{Float64}, ::Float64)
    s.pulse_history[:, t_step] = epsilon_t
    return t_step, s.pulse_history[:, t_step]
end

_n_inpts(s::IdentityShaping) = size(s.pulse_history, 2)
_n_ts(s::IdentityShaping) = size(s.pulse_history, 2)


struct FilterShaping{T <: Union{Nothing, Matrix{Float64}}} <: ShapingFunction
    pulse_history::Matrix{Float64}
    shaped_pulse_history::Matrix{Float64}
    sampling_rate::Int
    boundary_values::T
    kernel::Spline1D
end

"""
    FilterShaping(
        n_controls::Int,
        n_inputs::Int,
        kernel::Spline1D;
        sampling_rate::Int = 10,
        boundary_values::Union{Nothing, Matrix{Float64}} = nothing,
    )

Callable for convolution with a user-defined kernel given as a
`Dierckx.Spline1D` object. The output is given by:
```math
    \\mathscr{S}(t, \\epsilon_{t}, \\delta t) = \\left(
        [t - 1, \\ldots, t],
        \\sum^{t}_{n}\\epsilon_{n}\\mathscr{K}[t - n]
    \\right)
```
Where ``\\mathscr{K}`` is the kernel and ``[t - 1, \\ldots, t]`` represents the
sub-time steps when oversampling.

Args:
  * `n_controls`: Number of controls.
  * `n_inputs`: Number of inputs (corresponding to number of actions).
  * `kernel`: Kernel that is convoluted with input pulses.

Kwargs:
  * `sampling_rate`: The (over-)sampling rate, i.e. the number of sub-steps per
        discrete piece-wise pulse step (default: `10`).
  * `boundary_values`: Desired boundary conditions on pulses, given as a
        (`n_controls`, `2`) matrix of beginnings and ends. The inputs are then
        appended by five values with the boundary values to ensure the shaped
        pulse ends at the boundary values. If not specified, no boundary is
        included (default: `nothing`).

Fields:
  * `pulse_history`: History of input pulses.
  * `shaped_pulse_history`: History of shaped pulses.
  * `sampling_rate`: Number of sub-steps per discrete piece-wise pulse step.
  * `boundary_values`: Desired boundary conditions on pulses.
  * `kernel`: Kernel that is convoluted with input pulses.
"""
function FilterShaping(
    n_controls::Int,
    n_inputs::Int,
    kernel::Spline1D;
    sampling_rate::Int = 10,
    boundary_values::Union{Nothing, Matrix{Float64}} = nothing,
)
    n_controls < 1 && throw(ArgumentError("`n_controls` must be >= 1."))
    n_inputs < 1 && throw(ArgumentError("`n_inputs` must be >= 1."))
    sampling_rate < 1 && throw(ArgumentError("`sampling_rate` must be >= 1."))
    if !isnothing(boundary_values)
        if size(boundary_values) != (n_controls, 2)
            throw(
                ArgumentError(
                    "`boundary_values` must be a (`n_controls`, 2) matrix."
                )
            )
        end
    end

    pulse_history = zeros(
        n_controls,
        (n_inputs + 10 * !isnothing(boundary_values)) * sampling_rate,
    )
    if !isnothing(boundary_values)
        pulse_history[:, 1 : 5 * sampling_rate] .= boundary_values[:, 1]
        pulse_history[:, end - 5 * sampling_rate + 1 : end] .= (
            boundary_values[:, 2]
        )
    end
    return FilterShaping(
        pulse_history,
        zeros(
            n_controls,
            (n_inputs + 5 * !isnothing(boundary_values)) * sampling_rate,
        ),
        sampling_rate,
        boundary_values,
        kernel,
    )
end

function (s::FilterShaping{Nothing})(
    t_step::Int, epsilon_t::AbstractVector{Float64}, dt::Float64
)
    t_sub = range(s.sampling_rate * (t_step - 1) + 1, s.sampling_rate * t_step)
    s.pulse_history[:, t_sub] .= epsilon_t
    for i in t_sub
        for n in 1 : t_step * s.sampling_rate
            s.shaped_pulse_history[:, i] += (
<<<<<<< HEAD
                s.pulse_history[:, n]
                * s.kernel((i - n) * dt) * dt
=======
                s.pulse_history[:, n] * s.kernel((i - n) * dt) * dt
>>>>>>> f63456ab
            )
        end
    end
    return t_sub, s.shaped_pulse_history[:, t_sub]
end

function (s::FilterShaping{Matrix{Float64}})(
    t_step::Int, epsilon_t::AbstractVector{Float64}, dt::Float64
)
    if (
        t_step * s.sampling_rate
        < (size(s.pulse_history, 2) - 10 * s.sampling_rate)
    )
        t_sub = range(
            s.sampling_rate * (t_step + 4) + 1, s.sampling_rate * (t_step + 5)
        )
        s.pulse_history[:, t_sub] .= epsilon_t
        for i in t_sub
            t = i - 5 * s.sampling_rate
            for n in 1 : (t_step + 5) * s.sampling_rate
                s.shaped_pulse_history[:, t] += (
<<<<<<< HEAD
                    s.pulse_history[:, n]
                    * s.kernel((i - n) * dt) * dt
=======
                    s.pulse_history[:, n] * s.kernel((i - n) * dt) * dt
>>>>>>> f63456ab
                )
            end
        end
        return (
            t_sub .- 5 * s.sampling_rate,
            s.shaped_pulse_history[:, t_sub .- 5 * s.sampling_rate],
        )
    end
    t_sub = range(
        s.sampling_rate * (t_step + 4) + 1, size(s.pulse_history, 2)
    )
    s.pulse_history[:, t_sub[1:s.sampling_rate]] .= epsilon_t
    for i in t_sub
        t = i - 5 * s.sampling_rate
        for n in 1 : (t_step + 10) * s.sampling_rate
            s.shaped_pulse_history[:, t] += (
<<<<<<< HEAD
                s.pulse_history[:, n]
                * s.kernel((i - n) * dt) * dt
=======
                s.pulse_history[:, n] * s.kernel((i - n) * dt) * dt
>>>>>>> f63456ab
            )
        end
    end
    return (
        t_sub .- 5 * s.sampling_rate,
        s.shaped_pulse_history[:, t_sub .- 5 * s.sampling_rate],
    )
end

function reset!(s::FilterShaping{Nothing})
    s.pulse_history .= zero(s.pulse_history)
    s.shaped_pulse_history .= zero(s.shaped_pulse_history)
    return nothing
end

function reset!(s::FilterShaping{Matrix{Float64}})
    s.pulse_history[:, 5 * s.sampling_rate + 1 : end - 5 * s.sampling_rate] .= (
        zero(Float64)
    )
    s.shaped_pulse_history .= zero(s.shaped_pulse_history)
    return nothing
end

_n_inpts(s::FilterShaping{Nothing}) = size(s.pulse_history, 2) ÷ s.sampling_rate

function _n_inpts(s::FilterShaping{Matrix{Float64}})
    return (size(s.pulse_history, 2) - s.sampling_rate * 10) ÷ s.sampling_rate
end

_n_ts(s::FilterShaping) = size(s.shaped_pulse_history, 2)<|MERGE_RESOLUTION|>--- conflicted
+++ resolved
@@ -157,12 +157,7 @@
     for i in t_sub
         for n in 1 : t_step * s.sampling_rate
             s.shaped_pulse_history[:, i] += (
-<<<<<<< HEAD
-                s.pulse_history[:, n]
-                * s.kernel((i - n) * dt) * dt
-=======
                 s.pulse_history[:, n] * s.kernel((i - n) * dt) * dt
->>>>>>> f63456ab
             )
         end
     end
@@ -184,12 +179,7 @@
             t = i - 5 * s.sampling_rate
             for n in 1 : (t_step + 5) * s.sampling_rate
                 s.shaped_pulse_history[:, t] += (
-<<<<<<< HEAD
-                    s.pulse_history[:, n]
-                    * s.kernel((i - n) * dt) * dt
-=======
                     s.pulse_history[:, n] * s.kernel((i - n) * dt) * dt
->>>>>>> f63456ab
                 )
             end
         end
@@ -206,12 +196,7 @@
         t = i - 5 * s.sampling_rate
         for n in 1 : (t_step + 10) * s.sampling_rate
             s.shaped_pulse_history[:, t] += (
-<<<<<<< HEAD
-                s.pulse_history[:, n]
-                * s.kernel((i - n) * dt) * dt
-=======
                 s.pulse_history[:, n] * s.kernel((i - n) * dt) * dt
->>>>>>> f63456ab
             )
         end
     end
